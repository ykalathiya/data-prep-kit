--- conflicted
+++ resolved
@@ -1,6 +1,5 @@
 FROM docker.io/rayproject/ray:2.9.3-py310
 
-<<<<<<< HEAD
 # Install pytest so we can test the image later
 RUN pip install --no-cache-dir pytest
 
@@ -12,13 +11,6 @@
 
 COPY requirements.txt requirements.txt
 RUN pip install --no-cache-dir -r  requirements.txt
-=======
-ARG BUILD_DATE
-ARG GIT_COMMIT
-
-LABEL build-date=$BUILD_DATE
-LABEL git-commit=$GIT_COMMIT
->>>>>>> 17db468b
 
 # Add packages needed to install kenlm
 USER root
@@ -50,4 +42,10 @@
 RUN chown -R ray /home/ray/test-data
 USER ray
 
-ENV PYTHONPATH /home/ray+ENV PYTHONPATH /home/ray
+
+# Put these at the end since they seem to upset the docker cache.
+ARG BUILD_DATE
+ARG GIT_COMMIT
+LABEL build-date=$BUILD_DATE
+LABEL git-commit=$GIT_COMMIT