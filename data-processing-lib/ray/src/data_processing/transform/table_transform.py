--- conflicted
+++ resolved
@@ -59,11 +59,7 @@
         # Add number of rows to stats
         stats = stats | {"source_doc_count": table.num_rows}
         # convert tables to files
-<<<<<<< HEAD
-        return self._check_and_convert_tables(out_tables=out_tables, stats=stats)
-=======
-        return self._convert_tables(out_tables=out_tables, stats=stats | {"source_doc_count": table.num_rows})
->>>>>>> ce2e1dca
+        return self._check_and_convert_tables(out_tables=out_tables, stats=stats | {"source_doc_count": table.num_rows})
 
     def transform(self, table: pa.Table) -> tuple[list[pa.Table], dict[str, Any]]:
         """
